--- conflicted
+++ resolved
@@ -1,5 +1 @@
-<<<<<<< HEAD
-commit 2
-=======
 commit 002
->>>>>>> ec0d6085
